--- conflicted
+++ resolved
@@ -10,17 +10,11 @@
   CARGO_TERM_COLOR: always
 
 jobs:
-<<<<<<< HEAD
-  build:
+  rust:
     runs-on: ${{ matrix.os }}
     strategy:
       matrix:
         os: [ubuntu-latest, windows-latest, macos-latest]
-=======
-  rust:
-
-    runs-on: ubuntu-latest
->>>>>>> 91967af6
 
     steps:
     - uses: actions/checkout@v4
@@ -34,5 +28,7 @@
       run: HOST=127.0.0.1 PORT=5032 cargo test
     - name: Logs
       run: |
+        echo mdopen.log
         cat mdopen.log
+        echo mdopen_error.log
         cat mdopen_error.log